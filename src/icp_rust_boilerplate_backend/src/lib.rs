--- conflicted
+++ resolved
@@ -154,16 +154,7 @@
 
 // Function to conduct a lottery draw
 #[ic_cdk::update]
-<<<<<<< HEAD
 fn create_lottery_draw() -> Result<LotteryDraw, LotteryError> {
-=======
-fn conduct_lottery_draw(winning_numbers: Vec<u32>) -> Result<LotteryDraw, LotteryError> {
-    // Validate the winning numbers
-    if winning_numbers.len() != 6 || winning_numbers.iter().any(|&num| num > 49 || num == 0) {
-        return Err(LotteryError::InvalidNumbers { msg: "Invalid winning numbers. Please provide 6 unique numbers between 1 and 49.".to_string() });
-    }
-
->>>>>>> 197db886
     let id = LOTTERY_DRAW_ID_COUNTER
         .with(|counter| {
             let current_value = *counter.borrow().get();
@@ -182,13 +173,8 @@
     LOTTERY_DRAW_STORAGE.with(|m| m.borrow_mut().insert(id, draw.clone()));
     Ok(draw)
 }
-<<<<<<< HEAD
+
 // Function to conduct a lottery draw
-=======
-
-
-// Function to participate in a lottery draw
->>>>>>> 197db886
 #[ic_cdk::update]
 async fn conduct_lottery_draw(draw_id: u64) -> Result<LotteryDraw, LotteryError> {
     let mut draw = LOTTERY_DRAW_STORAGE.with(|service| {
